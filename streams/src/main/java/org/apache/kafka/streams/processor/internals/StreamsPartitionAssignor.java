/*
 * Licensed to the Apache Software Foundation (ASF) under one or more
 * contributor license agreements. See the NOTICE file distributed with
 * this work for additional information regarding copyright ownership.
 * The ASF licenses this file to You under the Apache License, Version 2.0
 * (the "License"); you may not use this file except in compliance with
 * the License. You may obtain a copy of the License at
 *
 *    http://www.apache.org/licenses/LICENSE-2.0
 *
 * Unless required by applicable law or agreed to in writing, software
 * distributed under the License is distributed on an "AS IS" BASIS,
 * WITHOUT WARRANTIES OR CONDITIONS OF ANY KIND, either express or implied.
 * See the License for the specific language governing permissions and
 * limitations under the License.
 */
package org.apache.kafka.streams.processor.internals;

import org.apache.kafka.clients.consumer.ConsumerGroupMetadata;
import org.apache.kafka.clients.consumer.ConsumerPartitionAssignor;
import org.apache.kafka.common.Cluster;
import org.apache.kafka.common.Configurable;
import org.apache.kafka.common.KafkaException;
import org.apache.kafka.common.Node;
import org.apache.kafka.common.PartitionInfo;
import org.apache.kafka.common.TopicPartition;
import org.apache.kafka.common.config.ConfigException;
import org.apache.kafka.common.utils.LogContext;
import org.apache.kafka.common.utils.Utils;
import org.apache.kafka.streams.errors.StreamsException;
import org.apache.kafka.streams.errors.TaskAssignmentException;
import org.apache.kafka.streams.processor.TaskId;
import org.apache.kafka.streams.processor.internals.assignment.AssignmentInfo;
import org.apache.kafka.streams.processor.internals.assignment.AssignorConfiguration;
import org.apache.kafka.streams.processor.internals.assignment.AssignorError;
import org.apache.kafka.streams.processor.internals.assignment.ClientState;
import org.apache.kafka.streams.processor.internals.assignment.CopartitionedTopicsEnforcer;
import org.apache.kafka.streams.processor.internals.assignment.StickyTaskAssignor;
import org.apache.kafka.streams.processor.internals.assignment.SubscriptionInfo;
import org.apache.kafka.streams.state.HostInfo;
import org.slf4j.Logger;

import java.nio.ByteBuffer;
import java.util.ArrayList;
import java.util.Collection;
import java.util.Collections;
import java.util.Comparator;
import java.util.HashMap;
import java.util.HashSet;
import java.util.Iterator;
import java.util.LinkedList;
import java.util.List;
import java.util.Map;
import java.util.Optional;
import java.util.TreeMap;
import java.util.Set;
import java.util.UUID;
import java.util.concurrent.atomic.AtomicInteger;
import java.util.stream.Collectors;

import static java.util.UUID.randomUUID;
import static org.apache.kafka.common.utils.Utils.getHost;
import static org.apache.kafka.common.utils.Utils.getPort;
import static org.apache.kafka.streams.processor.internals.assignment.StreamsAssignmentProtocolVersions.EARLIEST_PROBEABLE_VERSION;
import static org.apache.kafka.streams.processor.internals.assignment.StreamsAssignmentProtocolVersions.LATEST_SUPPORTED_VERSION;
import static org.apache.kafka.streams.processor.internals.assignment.StreamsAssignmentProtocolVersions.UNKNOWN;
import static org.apache.kafka.streams.processor.internals.assignment.StreamsAssignmentProtocolVersions.VERSION_FIVE;
import static org.apache.kafka.streams.processor.internals.assignment.StreamsAssignmentProtocolVersions.VERSION_FOUR;
import static org.apache.kafka.streams.processor.internals.assignment.StreamsAssignmentProtocolVersions.VERSION_THREE;
import static org.apache.kafka.streams.processor.internals.assignment.StreamsAssignmentProtocolVersions.VERSION_TWO;
import static org.apache.kafka.streams.processor.internals.assignment.StreamsAssignmentProtocolVersions.VERSION_ONE;

public class StreamsPartitionAssignor implements ConsumerPartitionAssignor, Configurable {

    private Logger log;
    private String logPrefix;

    private static class AssignedPartition implements Comparable<AssignedPartition> {

        private final TaskId taskId;
        private final TopicPartition partition;

        AssignedPartition(final TaskId taskId, final TopicPartition partition) {
            this.taskId = taskId;
            this.partition = partition;
        }

        @Override
        public int compareTo(final AssignedPartition that) {
            return PARTITION_COMPARATOR.compare(partition, that.partition);
        }

        @Override
        public boolean equals(final Object o) {
            if (!(o instanceof AssignedPartition)) {
                return false;
            }
            final AssignedPartition other = (AssignedPartition) o;
            return compareTo(other) == 0;
        }

        @Override
        public int hashCode() {
            // Only partition is important for compareTo, equals and hashCode.
            return partition.hashCode();
        }
    }

    private static class ClientMetadata {

        private final HostInfo hostInfo;
        private final Set<String> consumers;
        private final ClientState state;

        ClientMetadata(final String endPoint) {

            // get the host info if possible
            if (endPoint != null) {
                final String host = getHost(endPoint);
                final Integer port = getPort(endPoint);

                if (host == null || port == null) {
                    throw new ConfigException(
                        String.format("Error parsing host address %s. Expected format host:port.", endPoint)
                    );
                }

                hostInfo = new HostInfo(host, port);
            } else {
                hostInfo = null;
            }

            // initialize the consumer memberIds
            consumers = new HashSet<>();

            // initialize the client state
            state = new ClientState();
        }

        void addConsumer(final String consumerMemberId, final List<TopicPartition> ownedPartitions) {
            consumers.add(consumerMemberId);
            state.incrementCapacity();
            state.addOwnedPartitions(ownedPartitions, consumerMemberId);
        }

        void addPreviousTasks(final SubscriptionInfo info) {
            state.addPreviousActiveTasks(info.prevTasks());
            state.addPreviousStandbyTasks(info.standbyTasks());
        }

        @Override
        public String toString() {
            return "ClientMetadata{" +
                "hostInfo=" + hostInfo +
                ", consumers=" + consumers +
                ", state=" + state +
                '}';
        }
    }


    protected static final Comparator<TopicPartition> PARTITION_COMPARATOR =
        Comparator.comparing(TopicPartition::topic).thenComparingInt(TopicPartition::partition);

    private String userEndPoint;
    private int numStandbyReplicas;

    private TaskManager taskManager;
    @SuppressWarnings("deprecation")
    private org.apache.kafka.streams.processor.PartitionGrouper partitionGrouper;
    private AtomicInteger assignmentErrorCode;

    protected int usedSubscriptionMetadataVersion = LATEST_SUPPORTED_VERSION;

    private InternalTopicManager internalTopicManager;
    private CopartitionedTopicsEnforcer copartitionedTopicsEnforcer;
    private RebalanceProtocol rebalanceProtocol;

    protected String userEndPoint() {
        return userEndPoint;
    }

    protected TaskManager taskManger() {
        return taskManager;
    }

    /**
     * We need to have the PartitionAssignor and its StreamThread to be mutually accessible since the former needs
     * later's cached metadata while sending subscriptions, and the latter needs former's returned assignment when
     * adding tasks.
     *
     * @throws KafkaException if the stream thread is not specified
     */
    @Override
    public void configure(final Map<String, ?> configs) {
        final AssignorConfiguration assignorConfiguration = new AssignorConfiguration(configs);

        logPrefix = assignorConfiguration.logPrefix();
        log = new LogContext(logPrefix).logger(getClass());
        usedSubscriptionMetadataVersion = assignorConfiguration
            .configuredMetadataVersion(usedSubscriptionMetadataVersion);
        taskManager = assignorConfiguration.getTaskManager();
        assignmentErrorCode = assignorConfiguration.getAssignmentErrorCode(configs);
        numStandbyReplicas = assignorConfiguration.getNumStandbyReplicas();
        partitionGrouper = assignorConfiguration.getPartitionGrouper();
        userEndPoint = assignorConfiguration.getUserEndPoint();
        internalTopicManager = assignorConfiguration.getInternalTopicManager();
        copartitionedTopicsEnforcer = assignorConfiguration.getCopartitionedTopicsEnforcer();
        rebalanceProtocol = assignorConfiguration.rebalanceProtocol();
    }

    @Override
    public String name() {
        return "stream";
    }

    @Override
    public List<RebalanceProtocol> supportedProtocols() {
        final List<RebalanceProtocol> supportedProtocols = new ArrayList<>();
        supportedProtocols.add(RebalanceProtocol.EAGER);
        if (rebalanceProtocol == RebalanceProtocol.COOPERATIVE) {
            supportedProtocols.add(rebalanceProtocol);
        }
        return supportedProtocols;
    }

    @Override
    public ByteBuffer subscriptionUserData(final Set<String> topics) {
        // Adds the following information to subscription
        // 1. Client UUID (a unique id assigned to an instance of KafkaStreams)
        // 2. Task ids of previously running tasks
        // 3. Task ids of valid local states on the client's state directory.
        final Set<TaskId> standbyTasks = taskManager.cachedTasksIds();
        final Set<TaskId> activeTasks = prepareForSubscription(taskManager,
            topics,
            standbyTasks,
            rebalanceProtocol);
        return new SubscriptionInfo(
            usedSubscriptionMetadataVersion,
            taskManager.processId(),
            activeTasks,
            standbyTasks,
            userEndPoint)
            .encode();
    }

    protected static Set<TaskId> prepareForSubscription(final TaskManager taskManager,
        final Set<String> topics,
        final Set<TaskId> standbyTasks,
        final RebalanceProtocol rebalanceProtocol) {
        // Any tasks that are not yet running are counted as standby tasks for assignment purposes,
        // along with any old tasks for which we still found state on disk
        final Set<TaskId> activeTasks;

        switch (rebalanceProtocol) {
            case EAGER:
                // In eager, onPartitionsRevoked is called first and we must get the previously saved running task ids
                activeTasks = taskManager.previousRunningTaskIds();
                standbyTasks.removeAll(activeTasks);
                break;
            case COOPERATIVE:
                // In cooperative, we will use the encoded ownedPartitions to determine the running tasks
                activeTasks = Collections.emptySet();
                standbyTasks.removeAll(taskManager.activeTaskIds());
                break;
            default:
                throw new IllegalStateException("Streams partition assignor's rebalance protocol is unknown");
        }

        taskManager.updateSubscriptionsFromMetadata(topics);
        taskManager.setRebalanceInProgress(true);

        return activeTasks;
    }

    private Map<String, Assignment> errorAssignment(final Map<UUID, ClientMetadata> clientsMetadata,
                                                    final String topic,
                                                    final int errorCode) {
        log.error("{} is unknown yet during rebalance," +
            " please make sure they have been pre-created before starting the Streams application.", topic);
        final Map<String, Assignment> assignment = new HashMap<>();
        for (final ClientMetadata clientMetadata : clientsMetadata.values()) {
            for (final String consumerId : clientMetadata.consumers) {
                assignment.put(consumerId, new Assignment(
                    Collections.emptyList(),
                    new AssignmentInfo(LATEST_SUPPORTED_VERSION,
                        Collections.emptyList(),
                        Collections.emptyMap(),
                        Collections.emptyMap(),
                        errorCode).encode()
                ));
            }
        }
        return assignment;
    }

    /*
     * This assigns tasks to consumer clients in the following steps.
     *
     * 0. check all repartition source topics and use internal topic manager to make sure
     *    they have been created with the right number of partitions.
     *
     * 1. using user customized partition grouper to generate tasks along with their
     *    assigned partitions; also make sure that the task's corresponding changelog topics
     *    have been created with the right number of partitions.
     *
     * 2. using TaskAssignor to assign tasks to consumer clients.
     *    - Assign a task to a client which was running it previously.
     *      If there is no such client, assign a task to a client which has its valid local state.
     *    - A client may have more than one stream threads.
     *      The assignor tries to assign tasks to a client proportionally to the number of threads.
     *    - We try not to assign the same set of tasks to two different clients
     *    We do the assignment in one-pass. The result may not satisfy above all.
     *
     * 3. within each client, tasks are assigned to consumer clients in round-robin manner.
     */
    @Override
    public GroupAssignment assign(final Cluster metadata, final GroupSubscription groupSubscription) {
        final Map<String, Subscription> subscriptions = groupSubscription.groupSubscription();
        // construct the client metadata from the decoded subscription info
        final Map<UUID, ClientMetadata> clientMetadataMap = new HashMap<>();
        final Set<TopicPartition> allOwnedPartitions = new HashSet<>();

        // keep track of any future consumers in a "dummy" Client since we can't decipher their subscription
        final UUID futureId = randomUUID();
        final ClientMetadata futureClient = new ClientMetadata(null);
        clientMetadataMap.put(futureId, futureClient);

        int minReceivedMetadataVersion = LATEST_SUPPORTED_VERSION;
        int minSupportedMetadataVersion = LATEST_SUPPORTED_VERSION;

        int futureMetadataVersion = UNKNOWN;
        for (final Map.Entry<String, Subscription> entry : subscriptions.entrySet()) {
            final String consumerId = entry.getKey();
            final Subscription subscription = entry.getValue();
            final SubscriptionInfo info = SubscriptionInfo.decode(subscription.userData());
            final int usedVersion = info.version();

            minReceivedMetadataVersion = updateMinReceivedVersion(usedVersion, minReceivedMetadataVersion);
            minSupportedMetadataVersion = updateMinSupportedVersion(info.latestSupportedVersion(), minSupportedMetadataVersion);

            final UUID processId;
            if (usedVersion > LATEST_SUPPORTED_VERSION) {
                futureMetadataVersion = usedVersion;
                processId = futureId;
            } else {
                processId = info.processId();
            }

            ClientMetadata clientMetadata = clientMetadataMap.get(processId);

            // create the new client metadata if necessary
            if (clientMetadata == null) {
                clientMetadata = new ClientMetadata(info.userEndPoint());
                clientMetadataMap.put(info.processId(), clientMetadata);
            }

            // add the consumer and any info its its subscription to the client
            clientMetadata.addConsumer(consumerId, subscription.ownedPartitions());
            allOwnedPartitions.addAll(subscription.ownedPartitions());
            if (info.prevTasks() != null && info.standbyTasks() != null) {
                clientMetadata.addPreviousTasks(info);
            }
        }

        final boolean versionProbing;
        if (futureMetadataVersion == UNKNOWN) {
            versionProbing = false;
            clientMetadataMap.remove(futureId);
        } else if (minReceivedMetadataVersion >= EARLIEST_PROBEABLE_VERSION) {
            versionProbing = true;
            log.info("Received a future (version probing) subscription (version: {})."
                    + " Sending assignment back (with supported version {}).",
                futureMetadataVersion,
                minSupportedMetadataVersion);

        } else {
            throw new IllegalStateException(
                "Received a future (version probing) subscription (version: " + futureMetadataVersion
                    + ") and an incompatible pre Kafka 2.0 subscription (version: " + minReceivedMetadataVersion
                    + ") at the same time."
            );
        }

        if (minReceivedMetadataVersion < LATEST_SUPPORTED_VERSION) {
<<<<<<< HEAD
            log.info("Downgrading metadata to version {}. Latest supported version is {}.",
                minReceivedMetadataVersion,
                LATEST_SUPPORTED_VERSION);
=======
            log.info("Downgrade metadata to version {}. Latest supported version is {}.",
                minReceivedMetadataVersion,
                LATEST_SUPPORTED_VERSION);
        }
        if (minSupportedMetadataVersion < LATEST_SUPPORTED_VERSION) {
            log.info("Downgrade latest supported metadata to version {}. Latest supported version is {}.",
                minSupportedMetadataVersion,
                LATEST_SUPPORTED_VERSION);
>>>>>>> 99926bde
        }

        log.debug("Constructed client metadata {} from the member subscriptions.", clientMetadataMap);

        // ---------------- Step Zero ---------------- //

        // parse the topology to determine the repartition source topics,
        // making sure they are created with the number of partitions as
        // the maximum of the depending sub-topologies source topics' number of partitions
        final Map<Integer, InternalTopologyBuilder.TopicsInfo> topicGroups = taskManager.builder().topicGroups();

        final Map<String, InternalTopicConfig> repartitionTopicMetadata = new HashMap<>();
        for (final InternalTopologyBuilder.TopicsInfo topicsInfo : topicGroups.values()) {
            for (final String topic : topicsInfo.sourceTopics) {
                if (!topicsInfo.repartitionSourceTopics.keySet().contains(topic) &&
                    !metadata.topics().contains(topic)) {
                    log.error("Missing source topic {} during assignment. Returning error {}.",
                        topic, AssignorError.INCOMPLETE_SOURCE_TOPIC_METADATA.name());
                    return new GroupAssignment(
                        errorAssignment(clientMetadataMap, topic,
                            AssignorError.INCOMPLETE_SOURCE_TOPIC_METADATA.code())
                    );
                }
            }
            for (final InternalTopicConfig topic : topicsInfo.repartitionSourceTopics.values()) {
                repartitionTopicMetadata.put(topic.name(), topic);
            }
        }

        boolean numPartitionsNeeded;
        do {
            numPartitionsNeeded = false;

            for (final InternalTopologyBuilder.TopicsInfo topicsInfo : topicGroups.values()) {
                for (final String topicName : topicsInfo.repartitionSourceTopics.keySet()) {
                    final Optional<Integer> maybeNumPartitions = repartitionTopicMetadata.get(topicName)
                        .numberOfPartitions();
                    Integer numPartitions = null;

                    if (!maybeNumPartitions.isPresent()) {
                        // try set the number of partitions for this repartition topic if it is not set yet
                        for (final InternalTopologyBuilder.TopicsInfo otherTopicsInfo : topicGroups.values()) {
                            final Set<String> otherSinkTopics = otherTopicsInfo.sinkTopics;

                            if (otherSinkTopics.contains(topicName)) {
                                // if this topic is one of the sink topics of this topology,
                                // use the maximum of all its source topic partitions as the number of partitions
                                for (final String sourceTopicName : otherTopicsInfo.sourceTopics) {
                                    int numPartitionsCandidate = 0;
                                    // It is possible the sourceTopic is another internal topic, i.e,
                                    // map().join().join(map())
                                    if (repartitionTopicMetadata.containsKey(sourceTopicName)) {
                                        if (repartitionTopicMetadata.get(sourceTopicName).numberOfPartitions().isPresent()) {
                                            numPartitionsCandidate =
                                                repartitionTopicMetadata.get(sourceTopicName).numberOfPartitions().get();
                                        }
                                    } else {
                                        final Integer count = metadata.partitionCountForTopic(sourceTopicName);
                                        if (count == null) {
                                            throw new IllegalStateException(
                                                "No partition count found for source topic "
                                                    + sourceTopicName
                                                    + ", but it should have been."
                                            );
                                        }
                                        numPartitionsCandidate = count;
                                    }

                                    if (numPartitions == null || numPartitionsCandidate > numPartitions) {
                                        numPartitions = numPartitionsCandidate;
                                    }
                                }
                            }
                        }
                        // if we still have not find the right number of partitions,
                        // another iteration is needed
                        if (numPartitions == null) {
                            numPartitionsNeeded = true;
                        } else {
                            repartitionTopicMetadata.get(topicName).setNumberOfPartitions(numPartitions);
                        }
                    }
                }
            }
        } while (numPartitionsNeeded);

        // ensure the co-partitioning topics within the group have the same number of partitions,
        // and enforce the number of partitions for those repartition topics to be the same if they
        // are co-partitioned as well.
        ensureCopartitioning(taskManager.builder().copartitionGroups(), repartitionTopicMetadata, metadata);

        // make sure the repartition source topics exist with the right number of partitions,
        // create these topics if necessary
        prepareTopic(repartitionTopicMetadata);

        // augment the metadata with the newly computed number of partitions for all the
        // repartition source topics
        final Map<TopicPartition, PartitionInfo> allRepartitionTopicPartitions = new HashMap<>();
        for (final Map.Entry<String, InternalTopicConfig> entry : repartitionTopicMetadata.entrySet()) {
            final String topic = entry.getKey();
            final int numPartitions = entry.getValue().numberOfPartitions().orElse(-1);

            for (int partition = 0; partition < numPartitions; partition++) {
                allRepartitionTopicPartitions.put(
                    new TopicPartition(topic, partition),
                    new PartitionInfo(topic, partition, null, new Node[0], new Node[0])
                );
            }
        }

        final Cluster fullMetadata = metadata.withPartitions(allRepartitionTopicPartitions);
        taskManager.setClusterMetadata(fullMetadata);

        log.debug("Created repartition topics {} from the parsed topology.", allRepartitionTopicPartitions.values());

        // ---------------- Step One ---------------- //

        // get the tasks as partition groups from the partition grouper
        final Set<String> allSourceTopics = new HashSet<>();
        final Map<Integer, Set<String>> sourceTopicsByGroup = new HashMap<>();
        for (final Map.Entry<Integer, InternalTopologyBuilder.TopicsInfo> entry : topicGroups.entrySet()) {
            allSourceTopics.addAll(entry.getValue().sourceTopics);
            sourceTopicsByGroup.put(entry.getKey(), entry.getValue().sourceTopics);
        }

        final Map<TaskId, Set<TopicPartition>> partitionsForTask =
            partitionGrouper.partitionGroups(sourceTopicsByGroup, fullMetadata);

        final Map<TopicPartition, TaskId> taskForPartition = new HashMap<>();

        // check if all partitions are assigned, and there are no duplicates of partitions in multiple tasks
        final Set<TopicPartition> allAssignedPartitions = new HashSet<>();
        final Map<Integer, Set<TaskId>> tasksByTopicGroup = new HashMap<>();
        for (final Map.Entry<TaskId, Set<TopicPartition>> entry : partitionsForTask.entrySet()) {
            final TaskId id = entry.getKey();
            final Set<TopicPartition> partitions = entry.getValue();

            for (final TopicPartition partition : partitions) {
                taskForPartition.put(partition, id);
                if (allAssignedPartitions.contains(partition)) {
                    log.warn("Partition {} is assigned to more than one tasks: {}", partition, partitionsForTask);
                }
            }
            allAssignedPartitions.addAll(partitions);

            tasksByTopicGroup.computeIfAbsent(id.topicGroupId, k -> new HashSet<>()).add(id);
        }
        for (final String topic : allSourceTopics) {
            final List<PartitionInfo> partitionInfoList = fullMetadata.partitionsForTopic(topic);
            if (partitionInfoList.isEmpty()) {
                log.warn("No partitions found for topic {}", topic);
            } else {
                for (final PartitionInfo partitionInfo : partitionInfoList) {
                    final TopicPartition partition = new TopicPartition(partitionInfo.topic(),
                        partitionInfo.partition());
                    if (!allAssignedPartitions.contains(partition)) {
                        log.warn("Partition {} is not assigned to any tasks: {}"
                                + " Possible causes of a partition not getting assigned"
                                + " is that another topic defined in the topology has not been"
                                + " created when starting your streams application,"
                                + " resulting in no tasks created for this topology at all.", partition,
                            partitionsForTask);
                    }
                }
            }
        }

        // add tasks to state change log topic subscribers
        final Map<String, InternalTopicConfig> changelogTopicMetadata = new HashMap<>();
        for (final Map.Entry<Integer, InternalTopologyBuilder.TopicsInfo> entry : topicGroups.entrySet()) {
            final int topicGroupId = entry.getKey();
            final Map<String, InternalTopicConfig> stateChangelogTopics = entry.getValue().stateChangelogTopics;

            for (final InternalTopicConfig topicConfig : stateChangelogTopics.values()) {
                // the expected number of partitions is the max value of TaskId.partition + 1
                int numPartitions = UNKNOWN;
                if (tasksByTopicGroup.get(topicGroupId) != null) {
                    for (final TaskId task : tasksByTopicGroup.get(topicGroupId)) {
                        if (numPartitions < task.partition + 1) {
                            numPartitions = task.partition + 1;
                        }
                    }
                    topicConfig.setNumberOfPartitions(numPartitions);

                    changelogTopicMetadata.put(topicConfig.name(), topicConfig);
                } else {
                    log.debug("No tasks found for topic group {}", topicGroupId);
                }
            }
        }

        prepareTopic(changelogTopicMetadata);

        log.debug("Created state changelog topics {} from the parsed topology.", changelogTopicMetadata.values());

        // ---------------- Step Two ---------------- //

        final Map<UUID, ClientState> states = new HashMap<>();
        for (final Map.Entry<UUID, ClientMetadata> entry : clientMetadataMap.entrySet()) {
            final ClientState state = entry.getValue().state;
            states.put(entry.getKey(), state);

            // Either the active tasks (eager) OR the owned partitions (cooperative) were encoded in the subscription
            // according to the rebalancing protocol, so convert any partitions in a client to tasks where necessary
            if (!state.ownedPartitions().isEmpty()) {
                final Set<TaskId> previousActiveTasks = new HashSet<>();
                for (final Map.Entry<TopicPartition, String> partitionEntry : state.ownedPartitions().entrySet()) {
                    final TopicPartition tp = partitionEntry.getKey();
                    final TaskId task = taskForPartition.get(tp);
                    if (task != null) {
                        previousActiveTasks.add(task);
                    } else {
                        log.error("No task found for topic partition {}", tp);
                    }
                }
                state.addPreviousActiveTasks(previousActiveTasks);
            }
        }

        log.debug("Assigning tasks {} to clients {} with number of replicas {}",
            partitionsForTask.keySet(), states, numStandbyReplicas);

        // assign tasks to clients
        final StickyTaskAssignor<UUID> taskAssignor = new StickyTaskAssignor<>(states, partitionsForTask.keySet());
        taskAssignor.assign(numStandbyReplicas);

        log.info("Assigned tasks to clients as {}{}.", Utils.NL, states.entrySet().stream()
            .map(Map.Entry::toString).collect(Collectors.joining(Utils.NL)));

        // ---------------- Step Three ---------------- //

        // construct the global partition assignment per host map
        final Map<HostInfo, Set<TopicPartition>> partitionsByHostState = new HashMap<>();
        if (minReceivedMetadataVersion >= 2) {
            for (final Map.Entry<UUID, ClientMetadata> entry : clientMetadataMap.entrySet()) {
                final HostInfo hostInfo = entry.getValue().hostInfo;

                // if application server is configured, also include host state map
                if (hostInfo != null) {
                    final Set<TopicPartition> topicPartitions = new HashSet<>();
                    final ClientState state = entry.getValue().state;

                    for (final TaskId id : state.activeTasks()) {
                        topicPartitions.addAll(partitionsForTask.get(id));
                    }

                    partitionsByHostState.put(hostInfo, topicPartitions);
                }
            }
        }
        taskManager.setPartitionsByHostState(partitionsByHostState);

        final Map<String, Assignment> assignment;
        if (versionProbing) {
            assignment = versionProbingAssignment(
                clientMetadataMap,
                partitionsForTask,
                partitionsByHostState,
                allOwnedPartitions,
                minReceivedMetadataVersion,
                minSupportedMetadataVersion
            );
        } else {
            assignment = computeNewAssignment(
                clientMetadataMap,
                partitionsForTask,
                partitionsByHostState,
                allOwnedPartitions,
                minReceivedMetadataVersion,
                minSupportedMetadataVersion
            );
        }

        return new GroupAssignment(assignment);
    }

    private Map<String, Assignment> computeNewAssignment(final Map<UUID, ClientMetadata> clientsMetadata,
                                                         final Map<TaskId, Set<TopicPartition>> partitionsForTask,
                                                         final Map<HostInfo, Set<TopicPartition>> partitionsByHostState,
                                                         final Set<TopicPartition> allOwnedPartitions,
                                                         final int minUserMetadataVersion,
                                                         final int minSupportedMetadataVersion) {
        // keep track of whether a 2nd rebalance is unavoidable so we can skip trying to get a completely sticky assignment
        boolean rebalanceRequired = false;
        final Map<String, Assignment> assignment = new HashMap<>();

        // within the client, distribute tasks to its owned consumers
        for (final ClientMetadata clientMetadata : clientsMetadata.values()) {
            final ClientState state = clientMetadata.state;
            final Set<String> consumers = clientMetadata.consumers;
            Map<String, List<TaskId>> activeTaskAssignments;

            // Try to avoid triggering another rebalance by giving active tasks back to their previous owners within a
            // client, without violating load balance. If we already know another rebalance will be required, or the
            // client had no owned partitions, try to balance the workload as evenly as possible by interleaving the
            // tasks among consumers and hopefully spreading the heavier subtopologies evenly across threads.
            if (rebalanceRequired || state.ownedPartitions().isEmpty()) {
                activeTaskAssignments = interleaveConsumerTasksByGroupId(state.activeTasks(), consumers);
            } else if ((activeTaskAssignments = tryStickyAndBalancedTaskAssignmentWithinClient(state, consumers, partitionsForTask, allOwnedPartitions))
                        .equals(Collections.emptyMap())) {
                rebalanceRequired = true;
                activeTaskAssignments = interleaveConsumerTasksByGroupId(state.activeTasks(), consumers);
            }

            final Map<String, List<TaskId>> interleavedStandby =
                interleaveConsumerTasksByGroupId(state.standbyTasks(), consumers);

            addClientAssignments(
                assignment,
                clientMetadata,
                partitionsForTask,
                partitionsByHostState,
                allOwnedPartitions,
                activeTaskAssignments,
                interleavedStandby,
                minUserMetadataVersion,
                minSupportedMetadataVersion);
        }

        return assignment;
    }

    private Map<String, Assignment> versionProbingAssignment(final Map<UUID, ClientMetadata> clientsMetadata,
                                                             final Map<TaskId, Set<TopicPartition>> partitionsForTask,
                                                             final Map<HostInfo, Set<TopicPartition>> partitionsByHostState,
                                                             final Set<TopicPartition> allOwnedPartitions,
                                                             final int minUserMetadataVersion,
                                                             final int minSupportedMetadataVersion) {
        final Map<String, Assignment> assignment = new HashMap<>();

        // Since we know another rebalance will be triggered anyway, just try and generate a balanced assignment
        // (without violating cooperative protocol) now so that on the second rebalance we can just give tasks
        // back to their previous owners
        // within the client, distribute tasks to its owned consumers
        for (final ClientMetadata clientMetadata : clientsMetadata.values()) {
            final ClientState state = clientMetadata.state;
<<<<<<< HEAD

            final Map<String, List<TaskId>> interleavedActive =
                interleaveConsumerTasksByGroupId(state.activeTasks(), clientMetadata.consumers);
            final Map<String, List<TaskId>> interleavedStandby =
                interleaveConsumerTasksByGroupId(state.standbyTasks(), clientMetadata.consumers);

=======

            final Map<String, List<TaskId>> interleavedActive =
                interleaveConsumerTasksByGroupId(state.activeTasks(), clientMetadata.consumers);
            final Map<String, List<TaskId>> interleavedStandby =
                interleaveConsumerTasksByGroupId(state.standbyTasks(), clientMetadata.consumers);

>>>>>>> 99926bde
            addClientAssignments(
                assignment,
                clientMetadata,
                partitionsForTask,
                partitionsByHostState,
                allOwnedPartitions,
                interleavedActive,
                interleavedStandby,
                minUserMetadataVersion,
                minSupportedMetadataVersion);
        }

        return assignment;
    }

    private void addClientAssignments(final Map<String, Assignment> assignment,
                                      final ClientMetadata clientMetadata,
                                      final Map<TaskId, Set<TopicPartition>> partitionsForTask,
                                      final Map<HostInfo, Set<TopicPartition>> partitionsByHostState,
                                      final Set<TopicPartition> allOwnedPartitions,
                                      final Map<String, List<TaskId>> activeTaskAssignments,
                                      final Map<String, List<TaskId>> standbyTaskAssignments,
                                      final int minUserMetadataVersion,
                                      final int minSupportedMetadataVersion) {

        // Loop through the consumers and build their assignment
        for (final String consumer : clientMetadata.consumers) {
            final List<TaskId> activeTasksForConsumer = activeTaskAssignments.get(consumer);

            // These will be filled in by buildAssignedActiveTaskAndPartitionsList below
            final List<TopicPartition> activePartitionsList = new ArrayList<>();
            final List<TaskId> assignedActiveList = new ArrayList<>();

            buildAssignedActiveTaskAndPartitionsList(consumer,
                                                     clientMetadata.state,
                                                     activeTasksForConsumer,
                                                     partitionsForTask,
                                                     allOwnedPartitions,
                                                     activePartitionsList,
                                                     assignedActiveList);

            final Map<TaskId, Set<TopicPartition>> standbyTaskMap =
                buildStandbyTaskMap(standbyTaskAssignments.get(consumer), partitionsForTask);

            // finally, encode the assignment and insert into map with all assignments
            assignment.put(
                consumer,
                new Assignment(
                    activePartitionsList,
                    new AssignmentInfo(
                        minUserMetadataVersion,
                        minSupportedMetadataVersion,
                        assignedActiveList,
                        standbyTaskMap,
                        partitionsByHostState,
                        AssignorError.NONE.code()
                    ).encode()
                )
            );
        }
    }

    private void buildAssignedActiveTaskAndPartitionsList(final String consumer,
                                                          final ClientState clientState,
                                                          final List<TaskId> activeTasksForConsumer,
                                                          final Map<TaskId, Set<TopicPartition>> partitionsForTask,
                                                          final Set<TopicPartition> allOwnedPartitions,
                                                          final List<TopicPartition> activePartitionsList,
                                                          final List<TaskId> assignedActiveList) {
        final List<AssignedPartition> assignedPartitions = new ArrayList<>();

        // Build up list of all assigned partition-task pairs
        for (final TaskId taskId : activeTasksForConsumer) {
            final List<AssignedPartition> assignedPartitionsForTask = new ArrayList<>();
            for (final TopicPartition partition : partitionsForTask.get(taskId)) {
                final String oldOwner = clientState.ownedPartitions().get(partition);
                final boolean newPartitionForConsumer = oldOwner == null || !oldOwner.equals(consumer);

                // If the partition is new to this consumer but is still owned by another, remove from the assignment
                // until it has been revoked and can safely be reassigned according the COOPERATIVE protocol
                if (newPartitionForConsumer && allOwnedPartitions.contains(partition)) {
                    log.debug("Removing task {} from assignment until it is safely revoked", taskId);
                    clientState.removeFromAssignment(taskId);
                    // Clear the assigned partitions list for this task if any partition can not safely be assigned,
                    // so as not to encode a partial task
                    assignedPartitionsForTask.clear();
                    break;
                } else {
                    assignedPartitionsForTask.add(new AssignedPartition(taskId, partition));
                }
            }
            // assignedPartitionsForTask will either contain all partitions for the task or be empty, so just add all
            assignedPartitions.addAll(assignedPartitionsForTask);
        }

        // Add one copy of a task for each corresponding partition, so the receiver can determine the task <-> tp mapping
        Collections.sort(assignedPartitions);
        for (final AssignedPartition partition : assignedPartitions) {
            assignedActiveList.add(partition.taskId);
            activePartitionsList.add(partition.partition);
        }
    }

    private static Map<TaskId, Set<TopicPartition>> buildStandbyTaskMap(final Collection<TaskId> standbys,
                                                                        final Map<TaskId, Set<TopicPartition>> partitionsForTask) {
        final Map<TaskId, Set<TopicPartition>> standbyTaskMap = new HashMap<>();
        for (final TaskId task : standbys) {
            standbyTaskMap.put(task, partitionsForTask.get(task));
        }
        return standbyTaskMap;
    }

    /**
     * Generates an assignment that tries to satisfy two conditions: no active task previously owned by a consumer
     * be assigned to another (ie nothing gets revoked), and the number of tasks is evenly distributed throughout
     * the client.
     * <p>
     * If it is impossible to satisfy both constraints we abort early and return an empty map so we can use a
     * different assignment strategy that tries to distribute tasks of a single subtopology across different threads.
     *
     * @param state state for this client
     * @param consumers the consumers in this client
     * @param partitionsForTask mapping from task to its associated partitions
     * @param allOwnedPartitions set of all partitions claimed as owned by the group
     * @return task assignment for the consumers of this client
     *         empty map if it is not possible to generate a balanced assignment without moving a task to a new consumer
     */
    Map<String, List<TaskId>> tryStickyAndBalancedTaskAssignmentWithinClient(final ClientState state,
                                                                             final Set<String> consumers,
                                                                             final Map<TaskId, Set<TopicPartition>> partitionsForTask,
                                                                             final Set<TopicPartition> allOwnedPartitions) {
        final Map<String, List<TaskId>> assignments = new HashMap<>();
        final LinkedList<TaskId> newTasks = new LinkedList<>();
        final Set<String> unfilledConsumers = new HashSet<>(consumers);

        final int maxTasksPerClient = (int) Math.ceil(((double) state.activeTaskCount()) / consumers.size());

        // initialize task list for consumers
        for (final String consumer : consumers) {
            assignments.put(consumer, new ArrayList<>());
        }

        for (final TaskId task : state.activeTasks()) {
            final Set<String> previousConsumers = previousConsumersOfTaskPartitions(partitionsForTask.get(task), state.ownedPartitions(), allOwnedPartitions);

            // If this task's partitions were owned by different consumers, we can't avoid revoking partitions
            if (previousConsumers.size() > 1) {
                log.warn("The partitions of task {} were claimed as owned by different StreamThreads. " +
                    "This indicates the mapping from partitions to tasks has changed!", task);
                return Collections.emptyMap();
            }

            // If this is a new task, or its old consumer no longer exists, it can be freely (re)assigned
            if (previousConsumers.isEmpty()) {
                log.debug("Task {} was not previously owned by any consumers still in the group. It's owner may " +
                    "have died or it may be a new task", task);
                newTasks.add(task);
            } else {
                final String consumer = previousConsumers.iterator().next();

                // If the previous consumer was from another client, these partitions will have to be revoked
                if (!consumers.contains(consumer)) {
                    log.debug("This client was assigned a task {} whose partition(s) were previously owned by another " +
                        "client, falling back to an interleaved assignment since a rebalance is inevitable.", task);
                    return Collections.emptyMap();
                }

                // If this consumer previously owned more tasks than it has capacity for, some must be revoked
                if (assignments.get(consumer).size() >= maxTasksPerClient) {
                    log.debug("Cannot create a sticky and balanced assignment as this client's consumers owned more " +
                        "previous tasks than it has capacity for during this assignment, falling back to interleaved " +
                        "assignment since a realance is inevitable.");
                    return Collections.emptyMap();
                }

                assignments.get(consumer).add(task);

                // If we have now reached capacity, remove it from set of consumers who still need more tasks
                if (assignments.get(consumer).size() == maxTasksPerClient) {
                    unfilledConsumers.remove(consumer);
                }
            }
        }

        // Interleave any remaining tasks by groupId among the consumers with remaining capacity. For further
        // explanation, see the javadocs for #interleaveConsumerTasksByGroupId
        Collections.sort(newTasks);
        while (!newTasks.isEmpty()) {
            if (unfilledConsumers.isEmpty()) {
                throw new IllegalStateException("Some tasks could not be distributed");
            }

            final Iterator<String> consumerIt = unfilledConsumers.iterator();

            // Loop through the unfilled consumers and distribute tasks until newTasks is empty
            while (consumerIt.hasNext()) {
                final String consumer = consumerIt.next();
                final List<TaskId> consumerAssignment = assignments.get(consumer);
                final TaskId task = newTasks.poll();
                if (task == null) {
                    break;
                }

                consumerAssignment.add(task);
                if (consumerAssignment.size() == maxTasksPerClient) {
                    consumerIt.remove();
                }
            }
        }

        return assignments;
    }

    /**
     * Get the previous consumer for the partitions of a task
     *
     * @param taskPartitions the TopicPartitions for a single given task
     * @param clientOwnedPartitions the partitions owned by all consumers in a client
     * @param allOwnedPartitions all partitions claimed as owned by any consumer in any client
     * @return set of consumer(s) that previously owned the partitions in this task
     *         empty set signals that it is a new task, or its previous owner is no longer in the group
     */
    Set<String> previousConsumersOfTaskPartitions(final Set<TopicPartition> taskPartitions,
                                                  final Map<TopicPartition, String> clientOwnedPartitions,
                                                  final Set<TopicPartition> allOwnedPartitions) {
        // this "foreignConsumer" indicates a partition was owned by someone from another client -- we don't really care who
        final String foreignConsumer = "";
        final Set<String> previousConsumers = new HashSet<>();

        for (final TopicPartition tp : taskPartitions) {
            final String currentPartitionConsumer = clientOwnedPartitions.get(tp);
            if (currentPartitionConsumer != null) {
                previousConsumers.add(currentPartitionConsumer);
            } else if (allOwnedPartitions.contains(tp)) {
                previousConsumers.add(foreignConsumer);
            }
        }

        return previousConsumers;
    }

    /**
     * Generate an assignment that attempts to maximize load balance without regard for stickiness, by spreading
     * tasks of the same groupId (subtopology) over different consumers.
     *
     * @param taskIds the set of tasks to be distributed
     * @param consumers the set of consumers to receive tasks
     * @return a map of task assignments keyed by the consumer id
     */
    static Map<String, List<TaskId>> interleaveConsumerTasksByGroupId(final Collection<TaskId> taskIds,
                                                                      final Set<String> consumers) {
        // First we make a sorted list of the tasks, grouping them by groupId
        final LinkedList<TaskId> sortedTasks = new LinkedList<>(taskIds);
        Collections.sort(sortedTasks);

        // Initialize the assignment map and task list for each consumer. We use a TreeMap here for a consistent
        // ordering of the consumers in the hope they will end up with the same set of tasks in subsequent assignments
        final Map<String, List<TaskId>> taskIdsForConsumerAssignment = new TreeMap<>();
        for (final String consumer : consumers) {
            taskIdsForConsumerAssignment.put(consumer, new ArrayList<>());
        }

        // We loop until the tasks have all been assigned, removing them from the list when they are given to a
        // consumer. To interleave the tasks, we loop through the consumers and give each one task from the head
        // of the list. When we finish going through the list of consumers we start over at the beginning of the
        // consumers list, continuing until we run out of tasks.
        while (!sortedTasks.isEmpty()) {
            for (final Map.Entry<String, List<TaskId>> consumerTaskIds : taskIdsForConsumerAssignment.entrySet()) {
                final List<TaskId> taskIdList = consumerTaskIds.getValue();
                final TaskId taskId = sortedTasks.poll();

                // Check for null here as we may run out of tasks before giving every consumer exactly the same number
                if (taskId == null) {
                    break;
                }
                taskIdList.add(taskId);
            }
        }
        return taskIdsForConsumerAssignment;
    }

    private void validateMetadataVersions(final int receivedAssignmentMetadataVersion,
                                          final int latestCommonlySupportedVersion) {

        if (receivedAssignmentMetadataVersion > usedSubscriptionMetadataVersion) {
            log.error("Leader sent back an assignment with version {} which was greater than our used version {}",
                receivedAssignmentMetadataVersion, usedSubscriptionMetadataVersion);
            throw new TaskAssignmentException(
                "Sent a version " + usedSubscriptionMetadataVersion
                    + " subscription but got an assignment with higher version "
                    + receivedAssignmentMetadataVersion + "."
            );
        }

        if (latestCommonlySupportedVersion > LATEST_SUPPORTED_VERSION) {
            log.error("Leader sent back assignment with commonly supported version {} that is greater than our "
                + "actual latest supported version {}", latestCommonlySupportedVersion, LATEST_SUPPORTED_VERSION);
            throw new TaskAssignmentException("Can't upgrade to metadata version greater than we support");
        }
    }

    // Returns true if subscription version was changed, indicating version probing and need to rebalance again
    protected boolean maybeUpdateSubscriptionVersion(final int receivedAssignmentMetadataVersion,
                                                     final int latestCommonlySupportedVersion) {
        if (receivedAssignmentMetadataVersion >= EARLIEST_PROBEABLE_VERSION) {
            // If the latest commonly supported version is now greater than our used version, this indicates we have just
            // completed the rolling upgrade and can now update our subscription version for the final rebalance
            if (latestCommonlySupportedVersion > usedSubscriptionMetadataVersion) {
                log.info(
                    "Sent a version {} subscription and group's latest commonly supported version is {} (successful "
                        +
                        "version probing and end of rolling upgrade). Upgrading subscription metadata version to " +
                        "{} for next rebalance.",
                    usedSubscriptionMetadataVersion,
                    latestCommonlySupportedVersion,
                    latestCommonlySupportedVersion
                );
                usedSubscriptionMetadataVersion = latestCommonlySupportedVersion;
                return true;
            }

            // If we received a lower version than we sent, someone else in the group still hasn't upgraded. We
            // should downgrade our subscription until everyone is on the latest version
            if (receivedAssignmentMetadataVersion < usedSubscriptionMetadataVersion) {
                log.info(
                    "Sent a version {} subscription and got version {} assignment back (successful version probing). "
                        +
                        "Downgrade subscription metadata to commonly supported version {} and trigger new rebalance.",
                    usedSubscriptionMetadataVersion,
                    receivedAssignmentMetadataVersion,
                    latestCommonlySupportedVersion
                );
                usedSubscriptionMetadataVersion = latestCommonlySupportedVersion;
                return true;
            }
        } else {
            log.debug("Received an assignment version {} that is less than the earliest version that allows version " +
                "probing {}. If this is not during a rolling upgrade from version 2.0 or below, this is an error.",
                receivedAssignmentMetadataVersion, EARLIEST_PROBEABLE_VERSION);
        }

        return false;
    }

    /**
     * @throws TaskAssignmentException if there is no task id for one of the partitions specified
     */
    @Override
    public void onAssignment(final Assignment assignment, final ConsumerGroupMetadata metadata) {
        final List<TopicPartition> partitions = new ArrayList<>(assignment.partitions());
        partitions.sort(PARTITION_COMPARATOR);

        final AssignmentInfo info = AssignmentInfo.decode(assignment.userData());
        if (info.errCode() != AssignorError.NONE.code()) {
            // set flag to shutdown streams app
            setAssignmentErrorCode(info.errCode());
            return;
        }
        /*
         * latestCommonlySupportedVersion belongs to [usedSubscriptionMetadataVersion, LATEST_SUPPORTED_VERSION]
         * receivedAssignmentMetadataVersion belongs to [EARLIEST_PROBEABLE_VERSION, usedSubscriptionMetadataVersion]
         *
         * usedSubscriptionMetadataVersion will be downgraded to receivedAssignmentMetadataVersion during a rolling
         * bounce upgrade with version probing.
         *
         * usedSubscriptionMetadataVersion will be upgraded to latestCommonlySupportedVersion when all members have
         * been bounced and it is safe to use the latest version.
         */
        final int receivedAssignmentMetadataVersion = info.version();
        final int latestCommonlySupportedVersion = info.commonlySupportedVersion();

        validateMetadataVersions(receivedAssignmentMetadataVersion, latestCommonlySupportedVersion);

        // Check if this was a version probing rebalance and check the error code to trigger another rebalance if so
        if (maybeUpdateSubscriptionVersion(receivedAssignmentMetadataVersion, latestCommonlySupportedVersion)) {
            setAssignmentErrorCode(AssignorError.VERSION_PROBING.code());
            return;
        }

        // version 1 field
        final Map<TaskId, Set<TopicPartition>> activeTasks = new HashMap<>();
        // version 2 fields
        final Map<TopicPartition, PartitionInfo> topicToPartitionInfo = new HashMap<>();
        final Map<HostInfo, Set<TopicPartition>> partitionsByHost;

        final Map<TopicPartition, TaskId> partitionsToTaskId = new HashMap<>();

        switch (receivedAssignmentMetadataVersion) {
            case VERSION_ONE:
                processVersionOneAssignment(logPrefix, info, partitions, activeTasks, partitionsToTaskId);
                partitionsByHost = Collections.emptyMap();
                break;
            case VERSION_TWO:
            case VERSION_THREE:
            case VERSION_FOUR:
            case VERSION_FIVE:
                processVersionTwoAssignment(logPrefix, info, partitions, activeTasks, topicToPartitionInfo, partitionsToTaskId);
                partitionsByHost = info.partitionsByHost();
                break;
            default:
                throw new IllegalStateException(
                    "This code should never be reached."
                        + " Please file a bug report at https://issues.apache.org/jira/projects/KAFKA/"
                );
        }

        taskManager.setClusterMetadata(Cluster.empty().withPartitions(topicToPartitionInfo));
        taskManager.setPartitionsByHostState(partitionsByHost);
        taskManager.setPartitionsToTaskId(partitionsToTaskId);
        taskManager.setAssignmentMetadata(activeTasks, info.standbyTasks());
        taskManager.updateSubscriptionsFromAssignment(partitions);
        taskManager.setRebalanceInProgress(false);
    }

    private static void processVersionOneAssignment(final String logPrefix,
                                                    final AssignmentInfo info,
                                                    final List<TopicPartition> partitions,
                                                    final Map<TaskId, Set<TopicPartition>> activeTasks,
                                                    final Map<TopicPartition, TaskId> partitionsToTaskId) {
        // the number of assigned partitions should be the same as number of active tasks, which
        // could be duplicated if one task has more than one assigned partitions
        if (partitions.size() != info.activeTasks().size()) {
            throw new TaskAssignmentException(
                String.format(
                    "%sNumber of assigned partitions %d is not equal to "
                        + "the number of active taskIds %d, assignmentInfo=%s",
                    logPrefix, partitions.size(),
                    info.activeTasks().size(), info.toString()
                )
            );
        }

        for (int i = 0; i < partitions.size(); i++) {
            final TopicPartition partition = partitions.get(i);
            final TaskId id = info.activeTasks().get(i);
            activeTasks.computeIfAbsent(id, k -> new HashSet<>()).add(partition);
            partitionsToTaskId.put(partition, id);
        }
    }

    public static void processVersionTwoAssignment(final String logPrefix,
                                                   final AssignmentInfo info,
                                                   final List<TopicPartition> partitions,
                                                   final Map<TaskId, Set<TopicPartition>> activeTasks,
                                                   final Map<TopicPartition, PartitionInfo> topicToPartitionInfo,
                                                   final Map<TopicPartition, TaskId> partitionsToTaskId) {
        processVersionOneAssignment(logPrefix, info, partitions, activeTasks, partitionsToTaskId);

        // process partitions by host
        final Map<HostInfo, Set<TopicPartition>> partitionsByHost = info.partitionsByHost();
        for (final Set<TopicPartition> value : partitionsByHost.values()) {
            for (final TopicPartition topicPartition : value) {
                topicToPartitionInfo.put(
                    topicPartition,
                    new PartitionInfo(
                        topicPartition.topic(),
                        topicPartition.partition(),
                        null,
                        new Node[0],
                        new Node[0]
                    )
                );
            }
        }
    }

    /**
     * Internal helper function that creates a Kafka topic
     *
     * @param topicPartitions Map that contains the topic names to be created with the number of partitions
     */
    private void prepareTopic(final Map<String, InternalTopicConfig> topicPartitions) {
        log.debug("Starting to validate internal topics {} in partition assignor.", topicPartitions);

        // first construct the topics to make ready
        final Map<String, InternalTopicConfig> topicsToMakeReady = new HashMap<>();

        for (final InternalTopicConfig topic : topicPartitions.values()) {
            final Optional<Integer> numPartitions = topic.numberOfPartitions();
            if (!numPartitions.isPresent()) {
                throw new StreamsException(
                    String.format("%sTopic [%s] number of partitions not defined",
                                  logPrefix, topic.name())
                );
            }

            topic.setNumberOfPartitions(numPartitions.get());
            topicsToMakeReady.put(topic.name(), topic);
        }

        if (!topicsToMakeReady.isEmpty()) {
            internalTopicManager.makeReady(topicsToMakeReady);
        }

        log.debug("Completed validating internal topics {} in partition assignor.", topicPartitions);
    }

    private void ensureCopartitioning(final Collection<Set<String>> copartitionGroups,
                                      final Map<String, InternalTopicConfig> allRepartitionTopicsNumPartitions,
                                      final Cluster metadata) {
        for (final Set<String> copartitionGroup : copartitionGroups) {
            copartitionedTopicsEnforcer.enforce(copartitionGroup, allRepartitionTopicsNumPartitions, metadata);
        }
    }

    private int updateMinReceivedVersion(final int usedVersion, final int minReceivedMetadataVersion) {
        return usedVersion < minReceivedMetadataVersion ? usedVersion : minReceivedMetadataVersion;
    }

    private int updateMinSupportedVersion(final int supportedVersion, final int minSupportedMetadataVersion) {
<<<<<<< HEAD
        return supportedVersion < minSupportedMetadataVersion ? supportedVersion : minSupportedMetadataVersion;
=======
        if (supportedVersion < minSupportedMetadataVersion) {
            log.debug("Downgrade the current minimum supported version {} to the smaller seen supported version {}",
                minSupportedMetadataVersion, supportedVersion);
            return supportedVersion;
        } else {
            log.debug("Current minimum supported version remains at {}, last seen supported version was {}",
                minSupportedMetadataVersion, supportedVersion);
            return minSupportedMetadataVersion;
        }
>>>>>>> 99926bde
    }

    protected void setAssignmentErrorCode(final Integer errorCode) {
        assignmentErrorCode.set(errorCode);
    }

    // following functions are for test only
    void setRebalanceProtocol(final RebalanceProtocol rebalanceProtocol) {
        this.rebalanceProtocol = rebalanceProtocol;
    }

    void setInternalTopicManager(final InternalTopicManager internalTopicManager) {
        this.internalTopicManager = internalTopicManager;
    }

}<|MERGE_RESOLUTION|>--- conflicted
+++ resolved
@@ -383,11 +383,6 @@
         }
 
         if (minReceivedMetadataVersion < LATEST_SUPPORTED_VERSION) {
-<<<<<<< HEAD
-            log.info("Downgrading metadata to version {}. Latest supported version is {}.",
-                minReceivedMetadataVersion,
-                LATEST_SUPPORTED_VERSION);
-=======
             log.info("Downgrade metadata to version {}. Latest supported version is {}.",
                 minReceivedMetadataVersion,
                 LATEST_SUPPORTED_VERSION);
@@ -396,7 +391,6 @@
             log.info("Downgrade latest supported metadata to version {}. Latest supported version is {}.",
                 minSupportedMetadataVersion,
                 LATEST_SUPPORTED_VERSION);
->>>>>>> 99926bde
         }
 
         log.debug("Constructed client metadata {} from the member subscriptions.", clientMetadataMap);
@@ -733,21 +727,12 @@
         // within the client, distribute tasks to its owned consumers
         for (final ClientMetadata clientMetadata : clientsMetadata.values()) {
             final ClientState state = clientMetadata.state;
-<<<<<<< HEAD
 
             final Map<String, List<TaskId>> interleavedActive =
                 interleaveConsumerTasksByGroupId(state.activeTasks(), clientMetadata.consumers);
             final Map<String, List<TaskId>> interleavedStandby =
                 interleaveConsumerTasksByGroupId(state.standbyTasks(), clientMetadata.consumers);
 
-=======
-
-            final Map<String, List<TaskId>> interleavedActive =
-                interleaveConsumerTasksByGroupId(state.activeTasks(), clientMetadata.consumers);
-            final Map<String, List<TaskId>> interleavedStandby =
-                interleaveConsumerTasksByGroupId(state.standbyTasks(), clientMetadata.consumers);
-
->>>>>>> 99926bde
             addClientAssignments(
                 assignment,
                 clientMetadata,
@@ -1258,9 +1243,6 @@
     }
 
     private int updateMinSupportedVersion(final int supportedVersion, final int minSupportedMetadataVersion) {
-<<<<<<< HEAD
-        return supportedVersion < minSupportedMetadataVersion ? supportedVersion : minSupportedMetadataVersion;
-=======
         if (supportedVersion < minSupportedMetadataVersion) {
             log.debug("Downgrade the current minimum supported version {} to the smaller seen supported version {}",
                 minSupportedMetadataVersion, supportedVersion);
@@ -1270,7 +1252,6 @@
                 minSupportedMetadataVersion, supportedVersion);
             return minSupportedMetadataVersion;
         }
->>>>>>> 99926bde
     }
 
     protected void setAssignmentErrorCode(final Integer errorCode) {
