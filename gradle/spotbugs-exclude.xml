<!--
   Licensed to the Apache Software Foundation (ASF) under one or more
   contributor license agreements.  See the NOTICE file distributed with
   this work for additional information regarding copyright ownership.
   The ASF licenses this file to You under the Apache License, Version 2.0
   (the "License"); you may not use this file except in compliance with
   the License.  You may obtain a copy of the License at

       http://www.apache.org/licenses/LICENSE-2.0

   Unless required by applicable law or agreed to in writing, software
   distributed under the License is distributed on an "AS IS" BASIS,
   WITHOUT WARRANTIES OR CONDITIONS OF ANY KIND, either express or implied.
   See the License for the specific language governing permissions and
   limitations under the License.
-->

<!-- Spotbugs filtering.

Spotbugs is a static code analysis tool run as part of the "check" phase of the build.
This file dictates which categories of bugs and individual false positives that we suppress.

For a detailed description of spotbugs bug categories, see https://spotbugs.readthedocs.io/en/latest/bugDescriptions.html
-->
<FindBugsFilter>

    <!-- false positive in Java 11, see https://github.com/spotbugs/spotbugs/issues/756 -->
    <Match>
        <Bug pattern="RCN_REDUNDANT_NULLCHECK_OF_NONNULL_VALUE"/>
    </Match>

    <!-- false positive in Java 11, see https://github.com/spotbugs/spotbugs/issues/756 -->
    <Match>
        <Bug pattern="RCN_REDUNDANT_NULLCHECK_WOULD_HAVE_BEEN_A_NPE"/>
    </Match>

    <Match>
        <!-- Disable warnings about mutable objects and the use of public fields.
            EI_EXPOSE_REP: May expose internal representation by returning reference to mutable object
            EI_EXPOSE_REP2: May expose internal representation by incorporating reference to mutable object
            MS_PKGPROTECT: Field should be package protected -->
        <Bug pattern="EI_EXPOSE_REP,EI_EXPOSE_REP2,MS_PKGPROTECT"/>
    </Match>

    <Match>
        <!-- Disable warnings about System.exit, until we decide to stop using it.
            DM_EXIT: Method invokes System.exit -->
        <Bug pattern="DM_EXIT"/>
    </Match>

    <Match>
        <!-- Disable warnings about the lack of equals() when compareTo() is implemented.
            EQ_COMPARETO_USE_OBJECT_EQUALS: This class defines a compareTo method but no equals() method -->
        <Bug pattern="EQ_COMPARETO_USE_OBJECT_EQUALS"/>
    </Match>

    <Match>
        <!-- Spotbugs tends to work a little bit better with Java than with Scala.  We suppress
             some categories of bug reports when using Scala, since spotbugs generates huge
             numbers of false positives in some of these categories when examining Scala code.

            NP_LOAD_OF_KNOWN_NULL_VALUE: The variable referenced at this point is known to be null
            due to an earlier check against null.
            NP_NULL_PARAM_DEREF: Method call passes null for non-null parameter.
            NP_NULL_ON_SOME_PATH: Possible null pointer dereference
            SE_BAD_FIELD: Non-transient non-serializable instance field in serializable class.
            DM_STRING_CTOR: Method invokes inefficient new String(String) constructor.
            DM_NEW_FOR_GETCLASS: Method allocates an object, only to get the class object.
            ST_WRITE_TO_STATIC_FROM_INSTANCE_METHOD: Write to static field from instance method.
            DM_NUMBER_CTOR: Method invokes inefficient Number constructor; use static valueOf instead.
            RCN_REDUNDANT_NULLCHECK_WOULD_HAVE_BEEN_A_NPE: Nullcheck of value previously dereferenced.
            RCN_REDUNDANT_NULLCHECK_OF_NONNULL_VALUE: Redundant nullcheck of value known to be non-null.
            RCN_REDUNDANT_NULLCHECK_OF_NULL_VALUE: Redundant nullcheck of value known to be null.
            RV_RETURN_VALUE_IGNORED_NO_SIDE_EFFECT: Return value of method without side effect is ignored.
            NM_CLASS_NAMING_CONVENTION: Class names should start with an upper case letter.
            NM_METHOD_NAMING_CONVENTION: Method names should start with a lower case letter.
            EC_NULL_ARG: Call to equals(null)
            NP_ALWAYS_NULL: Null pointer dereference
            MS_CANNOT_BE_FINAL: Field isn't final and can't be protected from malicious code -->
        <Source name="~.*\.scala" />
        <Or>
            <Bug pattern="NP_LOAD_OF_KNOWN_NULL_VALUE"/>
            <Bug pattern="NP_NULL_ON_SOME_PATH"/>
            <Bug pattern="NP_NULL_PARAM_DEREF"/>
            <Bug pattern="SE_BAD_FIELD"/>
            <Bug pattern="DM_STRING_CTOR"/>
            <Bug pattern="DM_NEW_FOR_GETCLASS"/>
            <Bug pattern="ST_WRITE_TO_STATIC_FROM_INSTANCE_METHOD"/>
            <Bug pattern="DM_NUMBER_CTOR"/>
            <Bug pattern="RCN_REDUNDANT_NULLCHECK_WOULD_HAVE_BEEN_A_NPE"/>
            <Bug pattern="RCN_REDUNDANT_NULLCHECK_OF_NONNULL_VALUE"/>
            <Bug pattern="RCN_REDUNDANT_NULLCHECK_OF_NULL_VALUE"/>
            <Bug pattern="RV_RETURN_VALUE_IGNORED_NO_SIDE_EFFECT"/>
            <Bug pattern="NM_CLASS_NAMING_CONVENTION"/>
            <Bug pattern="NM_METHOD_NAMING_CONVENTION"/>
            <Bug pattern="EC_NULL_ARG"/>
            <Bug pattern="NP_ALWAYS_NULL"/>
            <Bug pattern="MS_CANNOT_BE_FINAL"/>
        </Or>
    </Match>

    <Match>
        <!-- Add a suppression for the equals() method of NetworkClientBlockingOps. -->
        <Class name="kafka.utils.NetworkClientBlockingOps"/>
        <Bug pattern="EQ_UNUSUAL"/>
    </Match>

    <Match>
        <!-- Add a suppression for auto-generated calls to instanceof in kafka.utils.Json -->
        <Source name="Json.scala"/>
        <Package name="kafka.utils"/>
        <Bug pattern="BC_VACUOUS_INSTANCEOF"/>
    </Match>

    <Match>
        <!-- Suppress a warning about some static initializers in Schema using instances of a
             subclass. -->
        <Or>
            <Class name="org.apache.kafka.connect.data.Schema"/>
            <Class name="org.apache.kafka.connect.data.SchemaBuilder"/>
        </Or>
        <Bug pattern="IC_SUPERCLASS_USES_SUBCLASS_DURING_INITIALIZATION"/>
    </Match>

    <Match>
        <!-- Suppress warnings about unread protected fields in some public classes.
             Although these are not read in Kafka Connect code, they are part of the API. -->
        <Or>
            <Class name="org.apache.kafka.connect.connector.Connector"/>
            <Class name="org.apache.kafka.connect.sink.SinkTask"/>
            <Class name="org.apache.kafka.connect.source.SourceTask"/>
        </Or>
        <Bug pattern="URF_UNREAD_PUBLIC_OR_PROTECTED_FIELD"/>
    </Match>

    <Match>
        <!-- Suppress warnings about converting an integer number of
             milliseconds to a java.util.Date object.  We do this intentionally in
             org.apache.kafka.connect.data.Time. -->
        <Class name="org.apache.kafka.connect.data.Time"/>
        <Method name="toLogical"/>
        <Bug pattern="ICAST_INT_2_LONG_AS_INSTANT"/>
    </Match>

    <Match>
        <!-- Suppress some minor warnings about machine-generated code for
             benchmarking. -->
        <Or>
            <Package name="org.apache.kafka.jmh.cache.generated"/>
            <Package name="org.apache.kafka.jmh.common.generated"/>
            <Package name="org.apache.kafka.jmh.record.generated"/>
            <Package name="org.apache.kafka.jmh.producer.generated"/>
        </Or>
    </Match>

    <Match>
        <!-- Suppress warnings about generated schema arrays. -->
        <Package name="org.apache.kafka.common.message"/>
        <Bug pattern="MS_MUTABLE_ARRAY"/>
    </Match>

    <Match>
        <!-- Suppress warnings about ignoring the return value of await.
             This is done intentionally because we use other clues to determine
             if the wait was cut short. -->
        <Class name="org.apache.kafka.connect.runtime.WorkerSourceTask"/>
        <Method name="execute"/>
        <Bug pattern="RV_RETURN_VALUE_IGNORED"/>
    </Match>

    <Match>
        <!-- Suppress a warning about ignoring the return value of await.
             This is done intentionally because we use other clues to determine
             if the wait was cut short. -->
        <Package name="kafka.log"/>
        <Source name="LogCleanerManager.scala"/>
        <Bug pattern="RV_RETURN_VALUE_IGNORED,RV_RETURN_VALUE_IGNORED_BAD_PRACTICE"/>
    </Match>

    <Match>
        <!-- Suppress some warnings about intentional switch statement fallthrough. -->
        <Class name="org.apache.kafka.connect.runtime.WorkerConnector"/>
        <Or>
            <Method name="doStart"/>
            <Method name="pause"/>
        </Or>
        <Bug pattern="SF_SWITCH_FALLTHROUGH"/>
    </Match>

    <Match>
        <!-- Suppress a warning about intentional switch statement fallthrough. -->
        <Class name="org.apache.kafka.common.security.authenticator.SaslClientAuthenticator"/>
        <Method name="authenticate"/>
        <Bug pattern="SF_SWITCH_FALLTHROUGH"/>
    </Match>

    <Match>
        <!-- Suppress a spurious warning about a missing default case. -->
        <Or>
            <Class name="org.apache.kafka.common.utils.Crc32"/>
            <Class name="org.apache.kafka.common.utils.PureJavaCrc32C"/>
        </Or>
        <Method name="update"/>
        <Bug pattern="SF_SWITCH_NO_DEFAULT"/>
    </Match>

    <Match>
        <!-- Suppress a warning about intentional missing default cases and fallthroughs. -->
        <Class name="org.apache.kafka.common.utils.Utils"/>
        <Method name="murmur2"/>
        <Or>
            <Bug pattern="SF_SWITCH_NO_DEFAULT"/>
            <Bug pattern="SF_SWITCH_FALLTHROUGH"/>
        </Or>
    </Match>

    <Match>
        <!-- Suppress a spurious warning about locks not being released on all paths.
             This happens because there is an 'if' statement that checks if we have the lock before
             releasing it. -->
        <Class name="org.apache.kafka.clients.producer.internals.BufferPool"/>
        <Method name="allocate"/>
        <Bug pattern="UL_UNRELEASED_LOCK"/>
    </Match>

    <Match>
        <!-- Suppress warnings about synchronizing on the UnsentRequests
             ConcurrentHashMap.  This is done deliberately. -->
        <Package name="org.apache.kafka.clients.consumer.internals"/>
        <Source name="ConsumerNetworkClient.java"/>
        <Bug pattern="JLM_JSR166_UTILCONCURRENT_MONITORENTER"/>
    </Match>

    <Match>
        <!-- Suppress inconsistent synchronization warnings about
             AbstractCoordinator#coordinator.  See KAFKA-4992 for details.-->
        <Class name="org.apache.kafka.clients.consumer.internals.AbstractCoordinator"/>
        <Bug pattern="IS2_INCONSISTENT_SYNC"/>
    </Match>

    <Match>
        <!-- Suppress warnings about implementing compareTo but not equals. -->
        <Class name="org.apache.kafka.streams.processor.internals.Stamped"/>
        <Bug pattern="EQ_COMPARETO_USE_OBJECT_EQUALS"/>
    </Match>

    <Match>
        <!-- TODO: fix this (see KAFKA-4996) -->
        <Or>
            <Package name="org.apache.kafka.streams.state.internals"/>
            <Package name="org.apache.kafka.streams.processor.internals"/>
            <Package name="org.apache.kafka.streams.processor"/>
            <Package name="org.apache.kafka.streams"/>
        </Or>
        <Bug pattern="IS2_INCONSISTENT_SYNC"/>
    </Match>

    <Match>
        <!-- Ignore a warning about synchronizing on an AtomicBoolean -->
        <Package name="kafka.metrics"/>
        <Source name="KafkaMetricsReporter.scala"/>
        <Method name="startReporters"/>
        <Bug pattern="JLM_JSR166_UTILCONCURRENT_MONITORENTER"/>
    </Match>

    <Match>
        <!-- Ignore spurious warning about imbalanced synchronization on a cached Exception. Some accesses of the
             variable must occur in synchronized blocks, while some need not, because of the nature of the producer.
             This seems to throw the static checker off. -->
        <Package name="org.apache.kafka.clients.producer" />
        <Source name="TransactionState.java" />
        <Bug pattern="IS2_INCONSISTENT_SYNC" />
    </Match>

    <Match>
        <!-- Suppress a spurious warning about an unreleased lock. -->
        <Class name="kafka.utils.timer.SystemTimer"/>
        <Method name="add"/>
        <Bug pattern="UL_UNRELEASED_LOCK_EXCEPTION_PATH"/>
    </Match>

    <Match>
        <!-- Suppress a warning about an intentional infinite loop. -->
        <Package name="kafka.utils"/>
        <Source name="Throttler.scala"/>
        <Method name="main"/>
        <Bug pattern="IL_INFINITE_LOOP"/>
    </Match>

    <Match>
        <!-- Suppress a spurious warning about calling notify without modifying
             other state under the monitor. -->
        <Package name="org.apache.kafka.trogdor.workload"/>
        <Source name="RoundTripWorker.java"/>
        <Bug pattern="NN_NAKED_NOTIFY"/>
    </Match>

    <Match>
        <Package name="org.apache.kafka.streams.scala"/>
        <Source name="FunctionConversions.scala"/>
        <Bug pattern="EQ_UNUSUAL"/>
    </Match>

    <Match>
        <Package name="org.apache.kafka.streams.scala"/>
        <Source name="FunctionsCompatConversions.scala"/>
        <Bug pattern="EQ_UNUSUAL"/>
    </Match>

-    <Match>
        <Package name="org.apache.kafka.streams.scala"/>
        <Or>
            <Class name="org.apache.kafka.streams.scala.Serializer" />
            <Class name="org.apache.kafka.streams.scala.Deserializer" />
        </Or>
        <Bug pattern="NM_SAME_SIMPLE_NAME_AS_INTERFACE"/>
    </Match>

    <!-- Suppress warnings for unused members that are undetectably used by Jackson -->
    <Match>
        <Package name="org.apache.kafka.streams.examples.pageview"/>
        <Bug pattern="NP_UNWRITTEN_PUBLIC_OR_PROTECTED_FIELD"/>
    </Match>
    <Match>
        <Package name="org.apache.kafka.streams.examples.pageview"/>
        <Bug pattern="URF_UNREAD_PUBLIC_OR_PROTECTED_FIELD"/>
    </Match>
    <Match>
        <Package name="org.apache.kafka.streams.examples.pageview"/>
        <Bug pattern="UWF_UNWRITTEN_PUBLIC_OR_PROTECTED_FIELD"/>
    </Match>

    <!-- END Suppress warnings for unused members that are undetectably used by Jackson -->

    <Match>
<<<<<<< HEAD
        <Package name="io.confluent.support.metrics.collectors"/>
        <Source name="CollectorFactory.java"/>
        <Bug pattern="IS2_INCONSISTENT_SYNC"/>
    </Match>
=======
        <!-- Suppress a warning about ignoring return value because this is intentional. -->
        <Class name="org.apache.kafka.common.config.AbstractConfig$ResolvingMap"/>
        <Method name="get"/>
        <Bug pattern="RV_RETURN_VALUE_IGNORED_NO_SIDE_EFFECT"/>
    </Match>

>>>>>>> 78365ddc
</FindBugsFilter><|MERGE_RESOLUTION|>--- conflicted
+++ resolved
@@ -333,17 +333,16 @@
     <!-- END Suppress warnings for unused members that are undetectably used by Jackson -->
 
     <Match>
-<<<<<<< HEAD
         <Package name="io.confluent.support.metrics.collectors"/>
         <Source name="CollectorFactory.java"/>
         <Bug pattern="IS2_INCONSISTENT_SYNC"/>
     </Match>
-=======
-        <!-- Suppress a warning about ignoring return value because this is intentional. -->
+
+    <Match>        
+	<!-- Suppress a warning about ignoring return value because this is intentional. -->
         <Class name="org.apache.kafka.common.config.AbstractConfig$ResolvingMap"/>
         <Method name="get"/>
         <Bug pattern="RV_RETURN_VALUE_IGNORED_NO_SIDE_EFFECT"/>
     </Match>
 
->>>>>>> 78365ddc
 </FindBugsFilter>